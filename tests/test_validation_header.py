--- conflicted
+++ resolved
@@ -107,13 +107,8 @@
             "input": "foo",
             "ctx": {"error": "input is too short"},
             "loc": ["signature_expired"],
-<<<<<<< HEAD
-            "msg": "Input should be a valid datetime or date, input is too short",
-            "type": "datetime_from_date_parsing",
-=======
             "msg": expected_msg,
             "type": expected_type,
->>>>>>> b28c3fbe
         }
     ]
 
